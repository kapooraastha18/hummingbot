--- conflicted
+++ resolved
@@ -5,10 +5,7 @@
 from hummingbot.core.utils.async_utils import safe_gather
 from hummingbot.client.config.global_config_map import global_config_map
 from hummingbot.connector.derivative.perpetual_finance.perpetual_finance_derivative import PerpetualFinanceDerivative
-<<<<<<< HEAD
-=======
-# from hummingbot.client.settings import ethereum_required_trading_pairs
->>>>>>> d526262e
+
 from typing import Optional, Dict, List
 from decimal import Decimal
 
@@ -116,21 +113,9 @@
         return balance
 
     @staticmethod
-<<<<<<< HEAD
     async def eth_n_erc20_balances() -> Dict[str, Decimal]:
         # TODO: integrate with gateway v2.
         return {}
-=======
-    async def eth_n_erc20_balances() -> Dict[str, Decimal]:  # Todo: This needs to be refactored
-        """ethereum_rpc_url = global_config_map.get("ethereum_rpc_url").value
-        # Todo: Use generic ERC20 balance update
-        connector = BalancerConnector(ethereum_required_trading_pairs(),
-                                      get_eth_wallet_private_key(),
-                                      ethereum_rpc_url,
-                                      True)
-        await connector._update_balances()
-        return connector.get_all_balances()"""
->>>>>>> d526262e
 
     @staticmethod
     async def xdai_balances() -> Dict[str, Decimal]:
