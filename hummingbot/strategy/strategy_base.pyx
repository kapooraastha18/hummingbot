from decimal import Decimal
import logging
import pandas as pd
from typing import (
    List)

from hummingbot.core.clock cimport Clock
from hummingbot.core.event.events import MarketEvent
from hummingbot.core.event.event_listener cimport EventListener
from hummingbot.core.network_iterator import NetworkStatus
from hummingbot.core.utils.exchange_rate_conversion import ExchangeRateConversion
from hummingbot.strategy.market_trading_pair_tuple import MarketTradingPairTuple
from hummingbot.core.time_iterator cimport TimeIterator
from hummingbot.market.market_base cimport MarketBase
from hummingbot.core.data_type.trade import Trade
from hummingbot.core.event.events import (
    OrderFilledEvent,
    OrderType
)

from .order_tracker import OrderTracker

NaN = float("nan")
s_decimal_nan = Decimal("NaN")
s_decimal_0 = Decimal("0")

# <editor-fold desc="+ Event listeners">
cdef class BaseStrategyEventListener(EventListener):
    cdef:
        StrategyBase _owner

    def __init__(self, StrategyBase owner):
        super().__init__()
        self._owner = owner


cdef class BuyOrderCompletedListener(BaseStrategyEventListener):
    cdef c_call(self, object arg):
        self._owner.c_did_complete_buy_order(arg)
        self._owner.c_did_complete_buy_order_tracker(arg)


cdef class SellOrderCompletedListener(BaseStrategyEventListener):
    cdef c_call(self, object arg):
        self._owner.c_did_complete_sell_order(arg)
        self._owner.c_did_complete_sell_order_tracker(arg)


cdef class OrderFilledListener(BaseStrategyEventListener):
    cdef c_call(self, object arg):
        self._owner.c_did_fill_order(arg)


cdef class OrderFailedListener(BaseStrategyEventListener):
    cdef c_call(self, object arg):
        self._owner.c_did_fail_order(arg)
        self._owner.c_did_fail_order_tracker(arg)


cdef class OrderCancelledListener(BaseStrategyEventListener):
    cdef c_call(self, object arg):
        self._owner.c_did_cancel_order(arg)
        self._owner.c_did_cancel_order_tracker(arg)


cdef class OrderExpiredListener(BaseStrategyEventListener):
    cdef c_call(self, object arg):
        self._owner.c_did_expire_order(arg)
        self._owner.c_did_expire_order_tracker(arg)


cdef class BuyOrderCreatedListener(BaseStrategyEventListener):
    cdef c_call(self, object arg):
        self._owner.c_did_create_buy_order(arg)


cdef class SellOrderCreatedListener(BaseStrategyEventListener):
    cdef c_call(self, object arg):
        self._owner.c_did_create_sell_order(arg)
# </editor-fold>


cdef class StrategyBase(TimeIterator):
    BUY_ORDER_COMPLETED_EVENT_TAG = MarketEvent.BuyOrderCompleted.value
    SELL_ORDER_COMPLETED_EVENT_TAG = MarketEvent.SellOrderCompleted.value
    ORDER_FILLED_EVENT_TAG = MarketEvent.OrderFilled.value
    ORDER_CANCELLED_EVENT_TAG = MarketEvent.OrderCancelled.value
    ORDER_EXPIRED_EVENT_TAG = MarketEvent.OrderExpired.value
    ORDER_FAILURE_EVENT_TAG = MarketEvent.OrderFailure.value
    BUY_ORDER_CREATED_EVENT_TAG = MarketEvent.BuyOrderCreated.value
    SELL_ORDER_CREATED_EVENT_TAG = MarketEvent.SellOrderCreated.value

    @classmethod
    def logger(cls) -> logging.Logger:
        raise NotImplementedError

    def __init__(self):
        super().__init__()
        self._sb_markets = set()
        self._sb_create_buy_order_listener = BuyOrderCreatedListener(self)
        self._sb_create_sell_order_listener = SellOrderCreatedListener(self)
        self._sb_fill_order_listener = OrderFilledListener(self)
        self._sb_fail_order_listener = OrderFailedListener(self)
        self._sb_cancel_order_listener = OrderCancelledListener(self)
        self._sb_expire_order_listener = OrderExpiredListener(self)
        self._sb_complete_buy_order_listener = BuyOrderCompletedListener(self)
        self._sb_complete_sell_order_listener = SellOrderCompletedListener(self)

        self._sb_limit_order_min_expiration = 130.0
        self._sb_delegate_lock = False

        self._sb_order_tracker = OrderTracker()

    @property
    def active_markets(self) -> List[MarketBase]:
        return list(self._sb_markets)

    @property
    def limit_order_min_expiration(self) -> float:
        return self._sb_limit_order_min_expiration

    @limit_order_min_expiration.setter
    def limit_order_min_expiration(self, double value):
        self._sb_limit_order_min_expiration = value

    def format_status(self):
        raise NotImplementedError

    def log_with_clock(self, log_level: int, msg: str, **kwargs):
        clock_timestamp = pd.Timestamp(self._current_timestamp, unit="s", tz="UTC")
        self.logger().log(log_level, f"{msg} [clock={str(clock_timestamp)}]", **kwargs)

    @property
    def trades(self) -> List[Trade]:
        def event_to_trade(order_filled_event: OrderFilledEvent, market_name: str):
            return Trade(order_filled_event.symbol,
                         order_filled_event.trade_type,
                         order_filled_event.price,
                         order_filled_event.amount,
                         order_filled_event.order_type,
                         market_name,
                         order_filled_event.timestamp,
                         order_filled_event.trade_fee)
        past_trades = []
        for market in self.active_markets:
            event_logs = market.event_logs
            order_filled_events = list(filter(lambda e: isinstance(e, OrderFilledEvent), event_logs))
            past_trades += list(map(lambda ofe: event_to_trade(ofe, market.display_name), order_filled_events))

        return sorted(past_trades, key=lambda x: x.timestamp)

    def market_status_data_frame(self, market_trading_pair_tuples: List[MarketTradingPairTuple]) -> pd.DataFrame:
        cdef:
            MarketBase market
            double market_1_ask_price
            str trading_pair
            str base_asset
            str quote_asset
            object bid_price
            object ask_price
            object bid_price_adjusted
            object ask_price_adjusted
            list markets_data = []
            list markets_columns = ["Market", "Symbol", "Bid Price", "Ask Price", "Adjusted Bid", "Adjusted Ask"]
        try:
<<<<<<< HEAD
            for market_symbol_pair in market_symbol_pairs:
                market, trading_pair, base_asset, quote_asset = market_symbol_pair
                bid_price = market.get_price(trading_pair, False)
                ask_price = market.get_price(trading_pair, True)
=======
            for market_trading_pair_tuple in market_trading_pair_tuples:
                market, trading_pair, base_asset, quote_asset = market_trading_pair_tuple
                order_book = market.get_order_book(trading_pair)
                bid_price = order_book.get_price(False)
                ask_price = order_book.get_price(True)
>>>>>>> 3b6bcefa
                bid_price_adjusted = ExchangeRateConversion.get_instance().adjust_token_rate(quote_asset, bid_price)
                ask_price_adjusted = ExchangeRateConversion.get_instance().adjust_token_rate(quote_asset, ask_price)
                markets_data.append([
                    market.display_name,
                    trading_pair,
                    float(bid_price),
                    float(ask_price),
                    float(bid_price_adjusted),
                    float(ask_price_adjusted)
                ])
            return pd.DataFrame(data=markets_data, columns=markets_columns)

        except Exception:
            self.logger().error("Error formatting market stats.", exc_info=True)

    def wallet_balance_data_frame(self, market_trading_pair_tuples: List[MarketTradingPairTuple]) -> pd.DataFrame:
        cdef:
            MarketBase market
            str base_asset
            str quote_asset
            double base_balance
            double quote_balance
            double base_asset_conversion_rate
            double quote_asset_conversion_rate
            list assets_data = []
            list assets_columns = ["Market", "Asset", "Total Balance", "Available Balance", "Conversion Rate"]
        try:
<<<<<<< HEAD
            for market_symbol_pair in market_symbol_pairs:
                market, trading_pair, base_asset, quote_asset = market_symbol_pair
                base_balance = float(market.get_balance(base_asset))
                quote_balance = float(market.get_balance(quote_asset))
                available_base_balance = float(market.get_available_balance(base_asset))
                available_quote_balance = float(market.get_available_balance(quote_asset))
                base_asset_conversion_rate = ExchangeRateConversion.get_instance().adjust_token_rate(base_asset, 1)
                quote_asset_conversion_rate = ExchangeRateConversion.get_instance().adjust_token_rate(quote_asset, 1)
=======
            for market_trading_pair_tuple in market_trading_pair_tuples:
                market, trading_pair, base_asset, quote_asset = market_trading_pair_tuple
                base_balance = market.get_balance(base_asset)
                quote_balance = market.get_balance(quote_asset)
                available_base_balance = market.get_available_balance(base_asset)
                available_quote_balance = market.get_available_balance(quote_asset)
                base_asset_conversion_rate = ExchangeRateConversion.get_instance().adjust_token_rate(base_asset, 1.0)
                quote_asset_conversion_rate = ExchangeRateConversion.get_instance().adjust_token_rate(quote_asset, 1.0)
>>>>>>> 3b6bcefa
                assets_data.extend([
                    [market.display_name, base_asset, base_balance, available_base_balance, base_asset_conversion_rate],
                    [market.display_name, quote_asset, quote_balance, available_quote_balance, quote_asset_conversion_rate]
                ])

            return pd.DataFrame(data=assets_data, columns=assets_columns)

        except Exception:
            self.logger().error("Error formatting wallet balance stats.", exc_info=True)

    def balance_warning(self, market_trading_pair_tuples: List[MarketTradingPairTuple]) -> List[str]:
        cdef:
            double base_balance
            double quote_balance
            list warning_lines = []
        # Add warning lines on null balances.
        # TO-DO: $Use min order size logic to replace the hard-coded 0.0001 value for each asset.
        for market_trading_pair_tuple in market_trading_pair_tuples:
            base_balance = market_trading_pair_tuple.market.get_balance(market_trading_pair_tuple.base_asset)
            quote_balance = market_trading_pair_tuple.market.get_balance(market_trading_pair_tuple.quote_asset)
            if base_balance <= 0.0001:
                warning_lines.append(f"  {market_trading_pair_tuple.market.name} market "
                                     f"{market_trading_pair_tuple.base_asset} balance is too low. Cannot place order.")
            if quote_balance <= 0.0001:
                warning_lines.append(f"  {market_trading_pair_tuple.market.name} market "
                                     f"{market_trading_pair_tuple.quote_asset} balance is too low. Cannot place order.")
        return warning_lines

    def network_warning(self, market_trading_pair_tuples: List[MarketTradingPairTuple]) -> List[str]:
        cdef:
            list warning_lines = []
            str trading_pairs
        if not all([market_trading_pair_tuple.market.network_status is NetworkStatus.CONNECTED for
                    market_trading_pair_tuple in market_trading_pair_tuples]):
            trading_pairs = " // ".join([market_trading_pair_tuple.trading_pair for market_trading_pair_tuple in market_trading_pair_tuples])
            warning_lines.extend([
                f"  Markets are offline for the {trading_pairs} pair. Continued trading "
                f"with these markets may be dangerous.",
                ""
            ])
        return warning_lines

    cdef c_start(self, Clock clock, double timestamp):
        TimeIterator.c_start(self, clock, timestamp)
        self._sb_order_tracker.c_start(clock, timestamp)

    cdef c_tick(self, double timestamp):
        TimeIterator.c_tick(self, timestamp)
        self._sb_order_tracker.c_tick(timestamp)

    cdef c_stop(self, Clock clock):
        TimeIterator.c_stop(self, clock)
        self._sb_order_tracker.c_stop(clock)
        self.c_remove_markets(list(self._sb_markets))

    cdef c_add_markets(self, list markets):
        cdef:
            MarketBase typed_market

        for market in markets:
            typed_market = market
            typed_market.c_add_listener(self.BUY_ORDER_CREATED_EVENT_TAG, self._sb_create_buy_order_listener)
            typed_market.c_add_listener(self.SELL_ORDER_CREATED_EVENT_TAG, self._sb_create_sell_order_listener)
            typed_market.c_add_listener(self.ORDER_FILLED_EVENT_TAG, self._sb_fill_order_listener)
            typed_market.c_add_listener(self.ORDER_FAILURE_EVENT_TAG, self._sb_fail_order_listener)
            typed_market.c_add_listener(self.ORDER_CANCELLED_EVENT_TAG, self._sb_cancel_order_listener)
            typed_market.c_add_listener(self.ORDER_EXPIRED_EVENT_TAG, self._sb_expire_order_listener)
            typed_market.c_add_listener(self.BUY_ORDER_COMPLETED_EVENT_TAG, self._sb_complete_buy_order_listener)
            typed_market.c_add_listener(self.SELL_ORDER_COMPLETED_EVENT_TAG, self._sb_complete_sell_order_listener)
            self._sb_markets.add(typed_market)

    cdef c_remove_markets(self, list markets):
        cdef:
            MarketBase typed_market

        for market in markets:
            typed_market = market
            if typed_market not in self._sb_markets:
                continue
            typed_market.c_remove_listener(self.BUY_ORDER_CREATED_EVENT_TAG, self._sb_create_buy_order_listener)
            typed_market.c_remove_listener(self.SELL_ORDER_CREATED_EVENT_TAG, self._sb_create_sell_order_listener)
            typed_market.c_remove_listener(self.ORDER_FILLED_EVENT_TAG, self._sb_fill_order_listener)
            typed_market.c_remove_listener(self.ORDER_FAILURE_EVENT_TAG, self._sb_fail_order_listener)
            typed_market.c_remove_listener(self.ORDER_CANCELLED_EVENT_TAG, self._sb_cancel_order_listener)
            typed_market.c_remove_listener(self.ORDER_EXPIRED_EVENT_TAG, self._sb_expire_order_listener)
            typed_market.c_remove_listener(self.BUY_ORDER_COMPLETED_EVENT_TAG, self._sb_complete_buy_order_listener)
            typed_market.c_remove_listener(self.SELL_ORDER_COMPLETED_EVENT_TAG, self._sb_complete_sell_order_listener)
            self._sb_markets.remove(typed_market)

    # <editor-fold desc="+ Event handling functions">
    # ----------------------------------------------------------------------------------------------------------
    cdef c_did_create_buy_order(self, object order_created_event):
        pass

    cdef c_did_create_sell_order(self, object order_created_event):
        pass

    cdef c_did_fill_order(self, object order_filled_event):
        pass

    cdef c_did_fail_order(self, object order_failed_event):
        pass

    cdef c_did_cancel_order(self, object cancelled_event):
        pass

    cdef c_did_expire_order(self, object expired_event):
        pass

    cdef c_did_complete_buy_order(self, object order_completed_event):
        pass

    cdef c_did_complete_sell_order(self, object order_completed_event):
        pass
    # ----------------------------------------------------------------------------------------------------------
    # </editor-fold>

    # <editor-fold desc="+ Event handling for order tracking">
    # ----------------------------------------------------------------------------------------------------------
    cdef c_did_fail_order_tracker(self, object order_failed_event):
        cdef:
            str order_id = order_failed_event.order_id
            object order_type = order_failed_event.order_type
            object market_pair = self._sb_order_tracker.c_get_market_pair_from_order_id(order_id)

        if order_type == OrderType.LIMIT:
            self.c_stop_tracking_limit_order(market_pair, order_id)
        elif order_type == OrderType.MARKET:
            self.c_stop_tracking_market_order(market_pair, order_id)

    cdef c_did_cancel_order_tracker(self, object order_cancelled_event):
        cdef:
            str order_id = order_cancelled_event.order_id
            object market_pair = self._sb_order_tracker.c_get_market_pair_from_order_id(order_id)

        self.c_stop_tracking_limit_order(market_pair, order_id)

    cdef c_did_expire_order_tracker(self, object order_expired_event):
        self.c_did_cancel_order_tracker(order_expired_event)

    cdef c_did_complete_buy_order_tracker(self, object order_completed_event):
        cdef:
            str order_id = order_completed_event.order_id
            object market_pair = self._sb_order_tracker.c_get_market_pair_from_order_id(order_id)
            object order_type = order_completed_event.order_type

        if market_pair is not None:
            if order_type == OrderType.LIMIT:
                self.c_stop_tracking_limit_order(market_pair, order_id)
            elif order_type == OrderType.MARKET:
                self.c_stop_tracking_market_order(market_pair, order_id)

    cdef c_did_complete_sell_order_tracker(self, object order_completed_event):
        self.c_did_complete_buy_order_tracker(order_completed_event)
    # ----------------------------------------------------------------------------------------------------------
    # </editor-fold>

    # <editor-fold desc="+ Creating and cancelling orders">
    # ----------------------------------------------------------------------------------------------------------
<<<<<<< HEAD
    cdef str c_buy_with_specific_market(self, object market_symbol_pair, object amount,
                                        object order_type=OrderType.MARKET,
                                        object price=s_decimal_nan,
                                        double expiration_seconds=NaN):
=======
    cdef str c_buy_with_specific_market(self,
                                        object market_trading_pair_tuple,
                                        object amount,
                                        object order_type = OrderType.MARKET,
                                        object price = decimal_nan,
                                        double expiration_seconds = NaN):
>>>>>>> 3b6bcefa
        if self._sb_delegate_lock:
            raise RuntimeError("Delegates are not allowed to execute orders directly.")

        if not (isinstance(amount, Decimal) and isinstance(price, Decimal)):
            raise TypeError("price and amount must be Decimal objects.")

        cdef:
            dict kwargs = {
                "expiration_ts": self._current_timestamp + max(self._sb_limit_order_min_expiration, expiration_seconds)
            }
<<<<<<< HEAD
            MarketBase market = market_symbol_pair.market
=======
            MarketBase market = market_trading_pair_tuple.market
>>>>>>> 3b6bcefa

        if market not in self._sb_markets:
            raise ValueError(f"Market object for buy order is not in the whitelisted markets set.")

        cdef:
<<<<<<< HEAD
            str order_id = market.c_buy(market_symbol_pair.trading_pair, amount,
                                        order_type=order_type, price=price, kwargs=kwargs)
=======
            str order_id = market.c_buy(market_trading_pair_tuple.trading_pair,
                                        amount=amount,
                                        order_type=order_type,
                                        price=price,
                                        kwargs=kwargs)
>>>>>>> 3b6bcefa

        # Start order tracking
        if order_type == OrderType.LIMIT:
            self.c_start_tracking_limit_order(market_trading_pair_tuple, order_id, True, price, amount)
        elif order_type == OrderType.MARKET:
            self.c_start_tracking_market_order(market_trading_pair_tuple, order_id, True, amount)

        return order_id

<<<<<<< HEAD
    cdef str c_sell_with_specific_market(self, object market_symbol_pair, object amount,
                                         object order_type=OrderType.MARKET,
                                         object price=s_decimal_nan,
                                         double expiration_seconds=NaN):
=======
    cdef str c_sell_with_specific_market(self,
                                         object market_trading_pair_tuple,
                                         object amount,
                                         object order_type = OrderType.MARKET,
                                         object price = decimal_nan,
                                         double expiration_seconds = NaN):
>>>>>>> 3b6bcefa
        if self._sb_delegate_lock:
            raise RuntimeError("Delegates are not allowed to execute orders directly.")

        if not (isinstance(amount, Decimal) and isinstance(price, Decimal)):
            raise TypeError("price and amount must be Decimal objects.")

        cdef:
            dict kwargs = {
                "expiration_ts": self._current_timestamp + max(self._sb_limit_order_min_expiration, expiration_seconds)
            }
<<<<<<< HEAD
            MarketBase market = market_symbol_pair.market
=======
            MarketBase market = market_trading_pair_tuple.market
>>>>>>> 3b6bcefa

        if market not in self._sb_markets:
            raise ValueError(f"Market object for sell order is not in the whitelisted markets set.")

        cdef:
<<<<<<< HEAD
            str order_id = market.c_sell(market_symbol_pair.trading_pair, amount,
                                         order_type=order_type, price=price, kwargs=kwargs)
=======
            str order_id = market.c_sell(market_trading_pair_tuple.trading_pair,
                                         amount,
                                         order_type=order_type,
                                         price=price,
                                         kwargs=kwargs)
>>>>>>> 3b6bcefa

        # Start order tracking
        if order_type == OrderType.LIMIT:
            self.c_start_tracking_limit_order(market_trading_pair_tuple, order_id, False, price, amount)
        elif order_type == OrderType.MARKET:
            self.c_start_tracking_market_order(market_trading_pair_tuple, order_id, False, amount)

        return order_id

    cdef c_cancel_order(self, object market_trading_pair_tuple, str order_id):
        cdef:
            MarketBase market = market_trading_pair_tuple.market

        if self._sb_order_tracker.c_check_and_track_cancel(order_id):
            self.log_with_clock(
                logging.INFO,
                f"({market_trading_pair_tuple.trading_pair}) Cancelling the limit order {order_id}."
            )
            market.c_cancel(market_trading_pair_tuple.trading_pair, order_id)
    # ----------------------------------------------------------------------------------------------------------
    # </editor-fold>

    # <editor-fold desc="+ Order tracking entry points">
    # The following exposed tracking functions are meant to allow extending order tracking behavior in strategy
    # classes.
    # ----------------------------------------------------------------------------------------------------------
    cdef c_start_tracking_limit_order(self, object market_pair, str order_id, bint is_buy, object price,
                                      object quantity):
        self._sb_order_tracker.c_start_tracking_limit_order(market_pair, order_id, is_buy, price, quantity)

    cdef c_stop_tracking_limit_order(self, object market_pair, str order_id):
        self._sb_order_tracker.c_stop_tracking_limit_order(market_pair, order_id)

    cdef c_start_tracking_market_order(self, object market_pair, str order_id, bint is_buy, object quantity):
        self._sb_order_tracker.c_start_tracking_market_order(market_pair, order_id, is_buy, quantity)

    cdef c_stop_tracking_market_order(self, object market_pair, str order_id):
        self._sb_order_tracker.c_stop_tracking_market_order(market_pair, order_id)
    # ----------------------------------------------------------------------------------------------------------
    # </editor-fold><|MERGE_RESOLUTION|>--- conflicted
+++ resolved
@@ -163,18 +163,10 @@
             list markets_data = []
             list markets_columns = ["Market", "Symbol", "Bid Price", "Ask Price", "Adjusted Bid", "Adjusted Ask"]
         try:
-<<<<<<< HEAD
-            for market_symbol_pair in market_symbol_pairs:
-                market, trading_pair, base_asset, quote_asset = market_symbol_pair
+            for market_trading_pair_tuple in market_trading_pair_tuples:
+                market, trading_pair, base_asset, quote_asset = market_trading_pair_tuple
                 bid_price = market.get_price(trading_pair, False)
                 ask_price = market.get_price(trading_pair, True)
-=======
-            for market_trading_pair_tuple in market_trading_pair_tuples:
-                market, trading_pair, base_asset, quote_asset = market_trading_pair_tuple
-                order_book = market.get_order_book(trading_pair)
-                bid_price = order_book.get_price(False)
-                ask_price = order_book.get_price(True)
->>>>>>> 3b6bcefa
                 bid_price_adjusted = ExchangeRateConversion.get_instance().adjust_token_rate(quote_asset, bid_price)
                 ask_price_adjusted = ExchangeRateConversion.get_instance().adjust_token_rate(quote_asset, ask_price)
                 markets_data.append([
@@ -202,25 +194,14 @@
             list assets_data = []
             list assets_columns = ["Market", "Asset", "Total Balance", "Available Balance", "Conversion Rate"]
         try:
-<<<<<<< HEAD
-            for market_symbol_pair in market_symbol_pairs:
-                market, trading_pair, base_asset, quote_asset = market_symbol_pair
+            for market_trading_pair_tuple in market_trading_pair_tuples:
+                market, trading_pair, base_asset, quote_asset = market_trading_pair_tuple
                 base_balance = float(market.get_balance(base_asset))
                 quote_balance = float(market.get_balance(quote_asset))
                 available_base_balance = float(market.get_available_balance(base_asset))
                 available_quote_balance = float(market.get_available_balance(quote_asset))
                 base_asset_conversion_rate = ExchangeRateConversion.get_instance().adjust_token_rate(base_asset, 1)
                 quote_asset_conversion_rate = ExchangeRateConversion.get_instance().adjust_token_rate(quote_asset, 1)
-=======
-            for market_trading_pair_tuple in market_trading_pair_tuples:
-                market, trading_pair, base_asset, quote_asset = market_trading_pair_tuple
-                base_balance = market.get_balance(base_asset)
-                quote_balance = market.get_balance(quote_asset)
-                available_base_balance = market.get_available_balance(base_asset)
-                available_quote_balance = market.get_available_balance(quote_asset)
-                base_asset_conversion_rate = ExchangeRateConversion.get_instance().adjust_token_rate(base_asset, 1.0)
-                quote_asset_conversion_rate = ExchangeRateConversion.get_instance().adjust_token_rate(quote_asset, 1.0)
->>>>>>> 3b6bcefa
                 assets_data.extend([
                     [market.display_name, base_asset, base_balance, available_base_balance, base_asset_conversion_rate],
                     [market.display_name, quote_asset, quote_balance, available_quote_balance, quote_asset_conversion_rate]
@@ -241,10 +222,10 @@
         for market_trading_pair_tuple in market_trading_pair_tuples:
             base_balance = market_trading_pair_tuple.market.get_balance(market_trading_pair_tuple.base_asset)
             quote_balance = market_trading_pair_tuple.market.get_balance(market_trading_pair_tuple.quote_asset)
-            if base_balance <= 0.0001:
+            if base_balance <= Decimal("0.0001"):
                 warning_lines.append(f"  {market_trading_pair_tuple.market.name} market "
                                      f"{market_trading_pair_tuple.base_asset} balance is too low. Cannot place order.")
-            if quote_balance <= 0.0001:
+            if quote_balance <= Decimal("0.0001"):
                 warning_lines.append(f"  {market_trading_pair_tuple.market.name} market "
                                      f"{market_trading_pair_tuple.quote_asset} balance is too low. Cannot place order.")
         return warning_lines
@@ -380,19 +361,10 @@
 
     # <editor-fold desc="+ Creating and cancelling orders">
     # ----------------------------------------------------------------------------------------------------------
-<<<<<<< HEAD
-    cdef str c_buy_with_specific_market(self, object market_symbol_pair, object amount,
+    cdef str c_buy_with_specific_market(self, object market_trading_pair_tuple, object amount,
                                         object order_type=OrderType.MARKET,
                                         object price=s_decimal_nan,
                                         double expiration_seconds=NaN):
-=======
-    cdef str c_buy_with_specific_market(self,
-                                        object market_trading_pair_tuple,
-                                        object amount,
-                                        object order_type = OrderType.MARKET,
-                                        object price = decimal_nan,
-                                        double expiration_seconds = NaN):
->>>>>>> 3b6bcefa
         if self._sb_delegate_lock:
             raise RuntimeError("Delegates are not allowed to execute orders directly.")
 
@@ -403,26 +375,17 @@
             dict kwargs = {
                 "expiration_ts": self._current_timestamp + max(self._sb_limit_order_min_expiration, expiration_seconds)
             }
-<<<<<<< HEAD
-            MarketBase market = market_symbol_pair.market
-=======
             MarketBase market = market_trading_pair_tuple.market
->>>>>>> 3b6bcefa
 
         if market not in self._sb_markets:
             raise ValueError(f"Market object for buy order is not in the whitelisted markets set.")
 
         cdef:
-<<<<<<< HEAD
-            str order_id = market.c_buy(market_symbol_pair.trading_pair, amount,
-                                        order_type=order_type, price=price, kwargs=kwargs)
-=======
             str order_id = market.c_buy(market_trading_pair_tuple.trading_pair,
                                         amount=amount,
                                         order_type=order_type,
                                         price=price,
                                         kwargs=kwargs)
->>>>>>> 3b6bcefa
 
         # Start order tracking
         if order_type == OrderType.LIMIT:
@@ -432,19 +395,10 @@
 
         return order_id
 
-<<<<<<< HEAD
-    cdef str c_sell_with_specific_market(self, object market_symbol_pair, object amount,
+    cdef str c_sell_with_specific_market(self, object market_trading_pair_tuple, object amount,
                                          object order_type=OrderType.MARKET,
                                          object price=s_decimal_nan,
                                          double expiration_seconds=NaN):
-=======
-    cdef str c_sell_with_specific_market(self,
-                                         object market_trading_pair_tuple,
-                                         object amount,
-                                         object order_type = OrderType.MARKET,
-                                         object price = decimal_nan,
-                                         double expiration_seconds = NaN):
->>>>>>> 3b6bcefa
         if self._sb_delegate_lock:
             raise RuntimeError("Delegates are not allowed to execute orders directly.")
 
@@ -455,26 +409,15 @@
             dict kwargs = {
                 "expiration_ts": self._current_timestamp + max(self._sb_limit_order_min_expiration, expiration_seconds)
             }
-<<<<<<< HEAD
-            MarketBase market = market_symbol_pair.market
-=======
+
             MarketBase market = market_trading_pair_tuple.market
->>>>>>> 3b6bcefa
 
         if market not in self._sb_markets:
             raise ValueError(f"Market object for sell order is not in the whitelisted markets set.")
 
         cdef:
-<<<<<<< HEAD
-            str order_id = market.c_sell(market_symbol_pair.trading_pair, amount,
+            str order_id = market.c_sell(market_trading_pair_tuple.trading_pair, amount,
                                          order_type=order_type, price=price, kwargs=kwargs)
-=======
-            str order_id = market.c_sell(market_trading_pair_tuple.trading_pair,
-                                         amount,
-                                         order_type=order_type,
-                                         price=price,
-                                         kwargs=kwargs)
->>>>>>> 3b6bcefa
 
         # Start order tracking
         if order_type == OrderType.LIMIT:
