--- conflicted
+++ resolved
@@ -89,564 +89,4 @@
                 return self.timestamp < other.timestamp
             else:
                 # For messages of same timestamp, order book messages come before trade messages.
-<<<<<<< HEAD
-                return self.has_update_id
-
-
-class DDEXOrderBookMessage(OrderBookMessage):
-    def __new__(
-        cls,
-        message_type: OrderBookMessageType,
-        content: Dict[str, any],
-        timestamp: Optional[float] = None,
-        *args,
-        **kwargs,
-    ):
-        if timestamp is None:
-            if message_type is OrderBookMessageType.SNAPSHOT:
-                raise ValueError("timestamp must not be None when initializing snapshot messages.")
-            timestamp = content["time"] * 1e-3
-        return super(DDEXOrderBookMessage, cls).__new__(
-            cls, message_type, content, timestamp=timestamp, *args, **kwargs
-        )
-
-    @property
-    def update_id(self) -> int:
-        return int(self.timestamp * 1e3)
-
-    @property
-    def trade_id(self) -> int:
-        return int(self.timestamp * 1e3)
-
-    @property
-    def trading_pair(self) -> str:
-        return self.content["marketId"]
-
-    @property
-    def asks(self) -> List[OrderBookRow]:
-        raise NotImplementedError("DDEX order book messages have different semantics.")
-
-    @property
-    def bids(self) -> List[OrderBookRow]:
-        raise NotImplementedError("DDEX order book messages have different semantics.")
-
-    @property
-    def has_update_id(self) -> bool:
-        return True
-
-    @property
-    def has_trade_id(self) -> bool:
-        return True
-
-    def __eq__(self, other) -> bool:
-        return self.type == other.type and self.timestamp == other.timestamp
-
-    def __lt__(self, other) -> bool:
-        if self.timestamp != other.timestamp:
-            return self.timestamp < other.timestamp
-        else:
-            """
-            If timestamp is the same, the ordering is snapshot < diff < trade
-            """
-            return self.type.value < other.type.value
-
-
-class DolomiteOrderBookMessage(OrderBookMessage):
-    def __new__(cls, message_type: OrderBookMessageType, content: Dict[str, any], timestamp: Optional[float] = None,
-                *args, **kwargs):
-        if timestamp is None:
-            if message_type is OrderBookMessageType.SNAPSHOT:
-                raise ValueError("timestamp must not be None when initializing snapshot messages.")
-            timestamp = int(time.time())
-        return super(DolomiteOrderBookMessage, cls).__new__(cls, message_type, content,
-                                                            timestamp=timestamp, *args, **kwargs)
-
-    @property
-    def update_id(self) -> int:
-        return int(self.timestamp * 1e3)
-
-    @property
-    def trade_id(self) -> int:
-        return int(self.timestamp * 1e3)
-
-    @property
-    def trading_pair(self) -> str:
-        return self.content["data"]["market"]
-
-    @property
-    def asks(self) -> List[OrderBookRow]:
-        raise NotImplementedError("Dolomite order book messages have different semantics.")
-
-    @property
-    def bids(self) -> List[OrderBookRow]:
-        raise NotImplementedError("Dolomite order book messages have different semantics.")
-
-    @property
-    def has_update_id(self) -> bool:
-        return True
-
-    @property
-    def has_trade_id(self) -> bool:
-        return True
-
-    def __eq__(self, other) -> bool:
-        return self.type == other.type and self.timestamp == other.timestamp
-
-    def __lt__(self, other) -> bool:
-        if self.timestamp != other.timestamp:
-            return self.timestamp < other.timestamp
-        else:
-            """
-            If timestamp is the same, the ordering is snapshot < diff < trade
-            """
-            return self.type.value < other.type.value
-
-
-class IDEXOrderBookMessage(OrderBookMessage):
-    def __new__(
-        cls,
-        message_type: OrderBookMessageType,
-        content: Dict[str, any],
-        timestamp: Optional[float] = None,
-        *args,
-        **kwargs,
-    ):
-        if timestamp is None:
-            if message_type is OrderBookMessageType.SNAPSHOT:
-                timestamp = 0.0
-            else:
-                datetime_str: str = content.get("updatedAt") or content.get("createdAt")
-                if datetime_str is None:
-                    raise ValueError(f"Invalid time for this diff message: {content}")
-                timestamp = pd.Timestamp(datetime_str, tz="UTC").timestamp()
-        return super(IDEXOrderBookMessage, cls).__new__(
-            cls, message_type, content, timestamp=timestamp, *args, **kwargs
-        )
-
-    @property
-    def update_id(self) -> int:
-        return int(self.timestamp * 1e3)
-
-    @property
-    def trade_id(self) -> int:
-        return int(self.timestamp * 1e3)
-
-    @property
-    def trading_pair(self) -> str:
-        return self.content["market"]
-
-    @property
-    def asks(self) -> List[OrderBookRow]:
-        raise NotImplementedError("IDEX order book messages have different semantics.")
-
-    @property
-    def bids(self) -> List[OrderBookRow]:
-        raise NotImplementedError("IDEX order book messages have different semantics.")
-
-    @property
-    def has_update_id(self) -> bool:
-        return self.type in {OrderBookMessageType.DIFF, OrderBookMessageType.SNAPSHOT}
-
-    @property
-    def has_trade_id(self) -> bool:
-        return self.type == OrderBookMessageType.TRADE
-
-    def __eq__(self, other: "OrderBookMessage") -> bool:
-        if self.has_update_id and other.has_update_id:
-            return self.update_id == other.update_id
-        elif self.has_trade_id and other.has_trade_id:
-            return self.trade_id == other.trade_id
-        else:
-            return False
-
-    def __lt__(self, other) -> bool:
-        if self.timestamp != other.timestamp:
-            return self.timestamp < other.timestamp
-        else:
-            """
-            If timestamp is the same, the ordering is snapshot < diff < trade
-            """
-            return self.type.value < other.type.value
-
-
-class RadarRelayOrderBookMessage(OrderBookMessage):
-    def __new__(
-        cls,
-        message_type: OrderBookMessageType,
-        content: Dict[str, any],
-        timestamp: Optional[float] = None,
-        *args,
-        **kwargs,
-    ):
-        if message_type is OrderBookMessageType.SNAPSHOT and timestamp is None:
-            raise ValueError("timestamp must not be None when initializing snapshot messages.")
-
-        elif message_type is OrderBookMessageType.DIFF and content["action"] in ["NEW"]:
-            timestamp = pd.Timestamp(content["event"]["order"]["createdDate"], tz="UTC").timestamp()
-        elif message_type is OrderBookMessageType.DIFF and content["action"] in ["FILL"]:
-            timestamp = content["event"]["timestamp"]
-        elif message_type is OrderBookMessageType.TRADE:
-            timestamp = content["event"]["timestamp"]
-        elif timestamp is None:
-            raise ValueError("timestamp field required for this message.")
-
-        return super(RadarRelayOrderBookMessage, cls).__new__(
-            cls, message_type, content, timestamp=timestamp, *args, **kwargs
-        )
-
-    @property
-    def update_id(self) -> int:
-        return int(self.timestamp * 1e3)
-
-    @property
-    def trade_id(self) -> int:
-        return int(self.timestamp * 1e3)
-
-    @property
-    def trading_pair(self) -> str:
-        return self.content.get("trading_pair") or self.content.get("symbol")
-
-    @property
-    def asks(self) -> List[OrderBookRow]:
-        raise NotImplementedError("RadarRelay order book messages have different semantics.")
-
-    @property
-    def bids(self) -> List[OrderBookRow]:
-        raise NotImplementedError("RadarRelay order book messages have different semantics.")
-
-    @property
-    def has_update_id(self) -> bool:
-        return True
-
-    @property
-    def has_trade_id(self) -> bool:
-        return True
-
-    def __eq__(self, other) -> bool:
-        return self.type == other.type and self.timestamp == other.timestamp
-
-    def __lt__(self, other) -> bool:
-        if self.timestamp != other.timestamp:
-            return self.timestamp < other.timestamp
-        else:
-            """
-            If timestamp is the same, the ordering is snapshot < diff < trade
-            """
-            return self.type.value < other.type.value
-
-
-class BambooRelayOrderBookMessage(OrderBookMessage):
-    def __new__(
-        cls,
-        message_type: OrderBookMessageType,
-        content: Dict[str, any],
-        timestamp: Optional[float] = None,
-        *args,
-        **kwargs,
-    ):
-        if message_type is OrderBookMessageType.SNAPSHOT and timestamp is None:
-            raise ValueError("timestamp must not be None when initializing snapshot messages.")
-        elif message_type is OrderBookMessageType.DIFF and content["actions"][0]["action"] in ["NEW"]:
-            timestamp = pd.Timestamp(content["actions"][0]["event"]["order"]["createdDate"], tz="UTC").timestamp()
-        elif message_type is OrderBookMessageType.DIFF and content["actions"][0]["action"] in ["FILL"]:
-            timestamp = content["actions"][0]["event"]["timestamp"]
-        elif message_type is OrderBookMessageType.TRADE:
-            timestamp = content["actions"][0]["event"]["timestamp"]
-        elif timestamp is None:
-            raise ValueError("timestamp field required for this message.")
-
-        return super(BambooRelayOrderBookMessage, cls).__new__(
-            cls, message_type, content, timestamp=timestamp, *args, **kwargs
-        )
-
-    @property
-    def update_id(self) -> int:
-        return int(self.timestamp * 1e3)
-
-    @property
-    def trade_id(self) -> int:
-        return int(self.timestamp * 1e3)
-
-    @property
-    def trading_pair(self) -> str:
-        return self.content.get("trading_pair") or self.content.get("symbol")
-
-    @property
-    def asks(self) -> List[OrderBookRow]:
-        raise NotImplementedError("BambooRelay order book messages have different semantics.")
-
-    @property
-    def bids(self) -> List[OrderBookRow]:
-        raise NotImplementedError("BambooRelay order book messages have different semantics.")
-
-    @property
-    def has_update_id(self) -> bool:
-        return True
-
-    @property
-    def has_trade_id(self) -> bool:
-        return True
-
-    def __eq__(self, other) -> bool:
-        return self.type == other.type and self.timestamp == other.timestamp
-
-    def __lt__(self, other) -> bool:
-        if self.timestamp != other.timestamp:
-            return self.timestamp < other.timestamp
-        else:
-            """
-            If timestamp is the same, the ordering is snapshot < diff < trade
-            """
-            return self.type.value < other.type.value
-
-
-class CoinbaseProOrderBookMessage(OrderBookMessage):
-    def __new__(
-        cls,
-        message_type: OrderBookMessageType,
-        content: Dict[str, any],
-        timestamp: Optional[float] = None,
-        *args,
-        **kwargs,
-    ):
-        if timestamp is None:
-            if message_type is OrderBookMessageType.SNAPSHOT:
-                raise ValueError("timestamp must not be None when initializing snapshot messages.")
-            timestamp = pd.Timestamp(content["time"], tz="UTC").timestamp()
-        return super(CoinbaseProOrderBookMessage, cls).__new__(
-            cls, message_type, content, timestamp=timestamp, *args, **kwargs
-        )
-
-    @property
-    def update_id(self) -> int:
-        if self.type in [OrderBookMessageType.DIFF, OrderBookMessageType.SNAPSHOT]:
-            return int(self.content["sequence"])
-        else:
-            return -1
-
-    @property
-    def trade_id(self) -> int:
-        if self.type is OrderBookMessageType.TRADE:
-            return int(self.content["sequence"])
-        return -1
-
-    @property
-    def trading_pair(self) -> str:
-        if "product_id" in self.content:
-            return self.content["product_id"]
-        elif "symbol" in self.content:
-            return self.content["symbol"]
-
-    @property
-    def asks(self) -> List[OrderBookRow]:
-        raise NotImplementedError("Coinbase Pro order book messages have different semantics.")
-
-    @property
-    def bids(self) -> List[OrderBookRow]:
-        raise NotImplementedError("Coinbase Pro order book messages have different semantics.")
-
-
-class BittrexOrderBookMessage(OrderBookMessage):
-    def __new__(
-        cls,
-        message_type: OrderBookMessageType,
-        content: Dict[str, any],
-        timestamp: Optional[float] = None,
-        *args,
-        **kwargs,
-    ):
-        if timestamp is None:
-            if message_type is OrderBookMessageType.SNAPSHOT:
-                raise ValueError("timestamp must not be None when initializing snapshot messages.")
-            timestamp = pd.Timestamp(content["time"], tz="UTC").timestamp()
-        return super(BittrexOrderBookMessage, cls).__new__(
-            cls, message_type, content, timestamp=timestamp, *args, **kwargs
-        )
-
-    @property
-    def update_id(self) -> int:
-        return int(self.timestamp * 1e3)
-
-    @property
-    def trade_id(self) -> int:
-        return int(self.timestamp * 1e3)
-
-    @property
-    def trading_pair(self) -> str:
-        return self.content["M"]
-
-    @property
-    def asks(self) -> List[OrderBookRow]:
-        raise NotImplementedError("Bittrex order book messages have different semantics.")
-
-    @property
-    def bids(self) -> List[OrderBookRow]:
-        raise NotImplementedError("Bittrex order book messages have different semantics.")
-
-    @property
-    def has_update_id(self) -> bool:
-        return True
-
-    @property
-    def has_trade_id(self) -> bool:
-        return True
-
-    def __eq__(self, other) -> bool:
-        return self.type == other.type and self.timestamp == other.timestamp
-
-    def __lt__(self, other) -> bool:
-        if self.timestamp != other.timestamp:
-            return self.timestamp < other.timestamp
-        else:
-            """
-            If timestamp is the same, the ordering is snapshot < diff < trade
-            """
-            return self.type.value < other.type.value
-
-
-class BitcoinComOrderBookMessage(OrderBookMessage):
-    def __new__(
-        cls,
-        message_type: OrderBookMessageType,
-        content: Dict[str, any],
-        timestamp: Optional[float] = None,
-        *args,
-        **kwargs,
-    ):
-        if timestamp is None:
-            if message_type is OrderBookMessageType.SNAPSHOT:
-                raise ValueError("timestamp must not be None when initializing snapshot messages.")
-            timestamp = content["timestamp"]
-
-        return super(BitcoinComOrderBookMessage, cls).__new__(
-            cls, message_type, content, timestamp=timestamp, *args, **kwargs
-        )
-
-    @property
-    def update_id(self) -> int:
-        if self.type in [OrderBookMessageType.DIFF, OrderBookMessageType.SNAPSHOT]:
-            # TODO: switch into using this
-            # return int(self.content["sequence"])
-            return int(self.timestamp * 1e3)
-        else:
-            return -1
-
-    @property
-    def trade_id(self) -> int:
-        if self.type is OrderBookMessageType.TRADE:
-            return int(self.content["id"])
-        return -1
-
-    @property
-    def trading_pair(self) -> str:
-        if "trading_pair" in self.content:
-            return self.content["trading_pair"]
-        elif "symbol" in self.content:
-            return self.content["symbol"]
-
-    @property
-    def asks(self) -> List[OrderBookRow]:
-        return [
-            OrderBookRow(float(price), float(size), self.update_id) for price, size, *trash in self.content["ask"]
-        ]
-
-    @property
-    def bids(self) -> List[OrderBookRow]:
-        return [
-            OrderBookRow(float(price), float(size), self.update_id) for price, size, *trash in self.content["bid"]
-        ]
-
-    def __eq__(self, other) -> bool:
-        return self.type == other.type and self.timestamp == other.timestamp
-
-    def __lt__(self, other) -> bool:
-        if self.timestamp != other.timestamp:
-            return self.timestamp < other.timestamp
-        else:
-            """
-            If timestamp is the same, the ordering is snapshot < diff < trade
-            """
-            return self.type.value < other.type.value
-
-
-class LiquidOrderBookMessage(OrderBookMessage):
-    def __new__(
-        cls,
-        message_type: OrderBookMessageType,
-        content: Dict[str, any],
-        timestamp: Optional[float] = None,
-        *args,
-        **kwargs,
-    ):
-        if timestamp is None:
-            if message_type is OrderBookMessageType.SNAPSHOT:
-                raise ValueError("timestamp must not be None when initializing snapshot messages.")
-            timestamp = content["time"] * 1e-3
-        return super(LiquidOrderBookMessage, cls).__new__(
-            cls, message_type, content, timestamp=timestamp, *args, **kwargs
-        )
-
-    @property
-    def update_id(self) -> (int):
-        return int(self.timestamp * 1e3)
-
-    @property
-    def trade_id(self) -> (int):
-        return int(self.timestamp * 1e3)
-
-    @property
-    def trading_pair(self) -> (str):
-        return self.content.get('trading_pair', None)
-
-    @property
-    def asks(self) -> (List[OrderBookRow]):
-        return [
-            OrderBookRow(float(price), float(amount), self.update_id) for price, amount, *trash in self.content.get("asks", [])
-        ]
-
-    @property
-    def bids(self) -> (List[OrderBookRow]):
-        return [
-            OrderBookRow(float(price), float(amount), self.update_id) for price, amount, *trash in self.content.get("bids", [])
-        ]
-
-
-class BitfinexOrderBookMessage(OrderBookMessage):
-    def __new__(
-        cls,
-        message_type: OrderBookMessageType,
-        content: Dict[str, any],
-        timestamp: Optional[float] = None,
-        *args,
-        **kwargs,
-    ):
-        # print("content", content)
-        if timestamp is None:
-            if message_type is OrderBookMessageType.SNAPSHOT:
-                raise ValueError("timestamp must not be None when initializing snapshot messages.")
-
-            timestamp = pd.Timestamp(content["time"], tz="UTC").timestamp()
-
-        return super(BitfinexOrderBookMessage, cls).__new__(
-            cls, message_type, content, timestamp=timestamp, *args, **kwargs
-        )
-
-    @property
-    def update_id(self) -> int:
-        return int(self.timestamp)
-
-    @property
-    def trade_id(self) -> int:
-        # TODO: not shure that it's correct. see maybe it's right
-        return self.content["trade_id"]
-
-    @property
-    def trading_pair(self) -> str:
-        return self.content["symbol"]
-
-    @property
-    def type_hb(self):
-        return self.content[1] == "hb" if isinstance(self.content, list) else None
-=======
-                return self.has_update_id
->>>>>>> 51a419a1
+                return self.has_update_id