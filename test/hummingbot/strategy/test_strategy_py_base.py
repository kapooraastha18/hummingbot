--- conflicted
+++ resolved
@@ -5,10 +5,7 @@
 from decimal import Decimal
 from typing import Union
 
-<<<<<<< HEAD
 from hummingbot.core.data_type.common import OrderType, TradeType
-=======
->>>>>>> 2f1e2090
 from hummingbot.core.data_type.limit_order import LimitOrder
 from hummingbot.core.data_type.market_order import MarketOrder
 from hummingbot.core.event.events import (
@@ -20,15 +17,8 @@
     OrderCancelledEvent,
     OrderExpiredEvent,
     OrderFilledEvent,
-<<<<<<< HEAD
     SellOrderCompletedEvent,
     SellOrderCreatedEvent,
-=======
-    OrderType,
-    SellOrderCompletedEvent,
-    SellOrderCreatedEvent,
-    TradeType,
->>>>>>> 2f1e2090
 )
 from hummingbot.strategy.market_trading_pair_tuple import MarketTradingPairTuple
 from hummingbot.strategy.strategy_py_base import StrategyPyBase
@@ -110,7 +100,7 @@
         market_info.market.trigger_event(
             MarketEvent.OrderFilled,
             OrderFilledEvent(
-                int(time.time() * 1e3),
+                time.time(),
                 order.client_order_id if isinstance(order, LimitOrder) else order.order_id,
                 order.trading_pair,
                 TradeType.BUY if order.is_buy else TradeType.SELL,
