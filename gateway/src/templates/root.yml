--- conflicted
+++ resolved
@@ -84,11 +84,10 @@
     configurationPath: serum.yml
     schemaPath: serum-schema.json
 
-<<<<<<< HEAD
   $namespace cosmos:
     configurationPath: cosmos.yml
     schemaPath: cosmos-schema.json
-=======
+
   $namespace cronos:
     configurationPath: cronos.yml
     schemaPath: ethereum-schema.json
@@ -99,5 +98,4 @@
 
   $namespace vvs:
       configurationPath: vvs.yml
-      schemaPath: cronos-connector-schema.json
->>>>>>> 9d8c3661
+      schemaPath: cronos-connector-schema.json